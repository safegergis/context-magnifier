import multiprocessing
from app.main_window import run_main_window
<<<<<<< HEAD
from facial_recognition.main import EyeTracker
from ocr.main import ScreenAnalyzer
import numpy as np
from collections import defaultdict


def find_most_important_cells(grid_cells, importance_matrix, screen_position):
    """
    Find the most important cells in the importance matrix based on the screen position.

    Args:
        grid_cells: List of cell information including coordinates
        importance_matrix: Matrix of importance values for each cell
        screen_position: Tuple (x, y) representing the current screen position

    Returns:
        List of important cell clusters near the screen position
    """

    # Convert screen position to grid cell coordinates
    x, y = screen_position
    grid_x, grid_y = len(importance_matrix[0]), len(importance_matrix)

    # Find the cell that contains the screen position
    cell_width = grid_cells[0]["dimensions"][0]
    cell_height = grid_cells[0]["dimensions"][1]

    grid_pos_x = int(min(x / cell_width, grid_x - 1))
    grid_pos_y = int(min(y / cell_height, grid_y - 1))

    # Define search radius (adjust as needed)
    search_radius = 3

    # Find cells within the radius
    important_cells = []
    for i in range(
        max(0, grid_pos_y - search_radius), min(grid_y, grid_pos_y + search_radius + 1)
    ):
        for j in range(
            max(0, grid_pos_x - search_radius),
            min(grid_x, grid_pos_x + search_radius + 1),
        ):
            # Calculate distance from current position
            distance = np.sqrt((grid_pos_y - i) ** 2 + (grid_pos_x - j) ** 2)

            # Add cell if it's important (importance above threshold)
            importance = importance_matrix[i][j]
            if importance > 0.5:  # Threshold can be adjusted
                cell_info = next(
                    (cell for cell in grid_cells if cell["position"] == (j, i)), None
                )
                if cell_info:
                    important_cells.append(
                        {
                            "cell_info": cell_info,
                            "importance": importance,
                            "distance": distance,
                        }
                    )

    # Cluster important cells that are adjacent
    clusters = []
    visited = set()

    def dfs(cell_idx, current_cluster):
        visited.add(cell_idx)
        current_cluster.append(important_cells[cell_idx])

        # Check neighbors
        for neighbor_idx in range(len(important_cells)):
            if neighbor_idx not in visited:
                cell1 = important_cells[cell_idx]["cell_info"]["position"]
                cell2 = important_cells[neighbor_idx]["cell_info"]["position"]

                # If cells are adjacent (including diagonals)
                if abs(cell1[0] - cell2[0]) <= 1 and abs(cell1[1] - cell2[1]) <= 1:
                    dfs(neighbor_idx, current_cluster)

    # Find all clusters
    for i in range(len(important_cells)):
        if i not in visited:
            current_cluster = []
            dfs(i, current_cluster)
            if current_cluster:
                clusters.append(current_cluster)

    # Sort clusters by average importance and distance from screen position
    clusters.sort(
        key=lambda cluster: (
            -sum(cell["importance"] for cell in cluster)
            / len(cluster),  # Higher importance first
            min(cell["distance"] for cell in cluster),  # Closer distance first
        )
    )

    # Debug information about clusters
    print(f"Found {len(clusters)} clusters of important cells")
    for i, cluster in enumerate(clusters):
        avg_importance = sum(cell["importance"] for cell in cluster) / len(cluster)
        min_distance = min(cell["distance"] for cell in cluster)
        cells_positions = [cell["cell_info"]["position"] for cell in cluster]
        print(
            f"Cluster {i + 1}: {len(cluster)} cells, avg importance: {avg_importance:.2f}, "
            f"min distance: {min_distance:.2f}, positions: {cells_positions}"
        )

    return clusters


if __name__ == "__main__":
    tracker = EyeTracker()
    screen_analyzer = ScreenAnalyzer()

    screen_analyzer.capture_screen()
    grid_cells, cell_dimensions, importance_matrix = (
        screen_analyzer.generate_importance_grid()
    )
    x, y = None, None
    if tracker.calibrate():

        def handle_gaze(coords):
            x, y = coords

        tracking_thread = tracker.start_tracking(callback=handle_gaze, fps=4)

        clusters = find_most_important_cells(grid_cells, importance_matrix, (x, y))

        # When done
        tracker.stop_tracking()
=======
from app.zoom_window import run_zoom_window

if __name__ == "__main__":
    p1 = multiprocessing.Process(target=run_zoom_window, args=())
    p2 = multiprocessing.Process(target=run_main_window)
    
    p1.start()
    p2.start()
    
    p1.join()
    p2.join()
>>>>>>> ab47159d
<|MERGE_RESOLUTION|>--- conflicted
+++ resolved
@@ -1,10 +1,11 @@
 import multiprocessing
 from app.main_window import run_main_window
-<<<<<<< HEAD
 from facial_recognition.main import EyeTracker
 from ocr.main import ScreenAnalyzer
 import numpy as np
 from collections import defaultdict
+
+from app.zoom_window import run_zoom_window
 
 
 def find_most_important_cells(grid_cells, importance_matrix, screen_position):
@@ -111,6 +112,13 @@
 
 
 if __name__ == "__main__":
+    p1 = multiprocessing.Process(target=run_zoom_window, args=())
+    p2 = multiprocessing.Process(target=run_main_window)
+
+    p1.start()
+    p2.start()
+
+    p1.join()
     tracker = EyeTracker()
     screen_analyzer = ScreenAnalyzer()
 
@@ -129,17 +137,4 @@
         clusters = find_most_important_cells(grid_cells, importance_matrix, (x, y))
 
         # When done
-        tracker.stop_tracking()
-=======
-from app.zoom_window import run_zoom_window
-
-if __name__ == "__main__":
-    p1 = multiprocessing.Process(target=run_zoom_window, args=())
-    p2 = multiprocessing.Process(target=run_main_window)
-    
-    p1.start()
-    p2.start()
-    
-    p1.join()
-    p2.join()
->>>>>>> ab47159d
+        tracker.stop_tracking()